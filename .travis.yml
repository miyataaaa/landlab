--- conflicted
+++ resolved
@@ -18,13 +18,8 @@
   - python setup.py install
 
 script: 
-<<<<<<< HEAD
-  - scripts/test-installed-landlab.py --doctest --coverage
-  - cd docs
-  - make html
-=======
   - bash .travis/run_travis_test.sh
->>>>>>> f95a1a0a
+  - cd docs && make html
 
 virtualenv:
   system_site_packages: false
