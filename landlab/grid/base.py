--- conflicted
+++ resolved
@@ -403,13 +403,7 @@
     ~landlab.grid.base.ModelGrid.unit_vector_sum_xcomponent_at_node
     ~landlab.grid.base.ModelGrid.unit_vector_sum_ycomponent_at_node
     ~landlab.grid.base.ModelGrid.map_link_vector_to_nodes
-<<<<<<< HEAD
     ~landlab.grid.base.ModelGrid.node_is_boundary
-=======
-    ~landlab.grid.base.ModelGrid.display_grid
-    ~landlab.grid.base.ModelGrid.is_boundary
-    ~landlab.grid.base.ModelGrid.set_closed_nodes
->>>>>>> 95aea4a5
     ~landlab.grid.base.ModelGrid.calc_distances_of_nodes_to_point
     ~landlab.grid.base.ModelGrid.all_node_distances_map
     ~landlab.grid.base.ModelGrid.all_node_azimuths_map
@@ -2309,45 +2303,6 @@
                 num_faces[cell] += 1
         self._sort_faces_at_cell_by_angle()
 
-<<<<<<< HEAD
-    @deprecated(use='calc_slope_of_node', version=1.0)
-    def node_slopes_using_patches(self, elevs='topographic__elevation',
-                                  unit='degrees', return_components=False):
-        """
-        trial run to extract average local slopes at nodes by the average slope
-        of its surrounding patches. DEJH 10/1/14
-        elevs either a field name or an nnodes-array.
-        unit is 'degrees' or 'radians'.
-        If return_components=False (the default), returns the slope magnitude.
-        If return_components=True, returns the slope magnitude, then the vector
-        (a tuple) of the slope components in the x, y directions. Note the
-        slope components will always be returned as rise/run.
-        If closed nodes were present in the original array, their values will
-        be masked.
-        """
-        dummy_patch_nodes = numpy.empty(
-            (self.nodes_at_patch.shape[0] + 1, self.nodes_at_patch.shape[1]),
-            dtype=int)
-        dummy_patch_nodes[:-1, :] = self.nodes_at_patch[:]
-        dummy_patch_nodes[-1, :] = -1
-
-        # Now any ref to a null node will be -1 in this new
-        # (N, patch_max_dim, 4or3) array.
-        nodes_on_patches = dummy_patch_nodes[self.patches_at_node()][:, :, :3]
-        # Note: we truncate the array to be [N, patch_max_dim,3]; we only
-        # need 3 pts per patch, if we're working on a raster
-
-        # Using the wrong values in -1 won't matter, as we'll mask with
-        # nodes_on_patches at the end
-        node_elevs = numpy.ones((nodes_on_patches.shape[0],
-                                 nodes_on_patches.shape[1], 3, 3),
-                                dtype=float)
-
-        mask_from_nop = nodes_on_patches[:, :, 0] == -1
-        node_elevs[:, :, :, 0] = self.node_x[nodes_on_patches]
-        node_elevs[:, :, :, 1] = self.node_y[nodes_on_patches]
-        c = numpy.ma.array(numpy.linalg.det(node_elevs), mask=mask_from_nop)
-=======
     def calc_unit_normal_of_patch(self, elevs='topographic__elevation'):
         """Calculate and return the unit normal vector <a, b, c> to a patch.
 
@@ -2378,7 +2333,6 @@
                [-0.70710678,  0.        ,  0.70710678],
                [-0.70710678,  0.        ,  0.70710678]])
         """
->>>>>>> 95aea4a5
         try:
             z = self.at_node[elevs]
         except TypeError:
@@ -2598,13 +2552,8 @@
         else:
             return slope_mag
 
-<<<<<<< HEAD
     def calc_aspect(self, slope_component_tuple=None,
                elevs='topographic__elevation', unit='degrees'):
-=======
-    def aspect(self, slope_component_tuple=None,
-               elevs='topographic__elevation'):
->>>>>>> 95aea4a5
         """Get array of aspect of a surface.
 
         Calculates at returns the aspect of a surface. Aspect is returned as
@@ -4177,15 +4126,11 @@
         self._node_status[nodes] = CLOSED_BOUNDARY
         self._update_links_nodes_cells_to_new_BCs()
 
-<<<<<<< HEAD
     @deprecated(use='calc_distances_of_nodes_to_point', version=1.0)
     def get_distances_of_nodes_to_point(self, coord, get_az=None,
-=======
-    def calc_distances_of_nodes_to_point(self, coord, get_az=None,
->>>>>>> 95aea4a5
                                         node_subset=None,
                                         out_distance=None, out_azimuth=None):
-        return self.get_distances_of_nodes_to_point(
+        return self.calc_distances_of_nodes_to_point(
             coord, get_az=get_az, node_subset=node_subset,
             out_distance=out_distance, out_azimuth=out_azimuth)
 
