--- conflicted
+++ resolved
@@ -823,18 +823,11 @@
     horizontal_links = horizontal_links[min_hori_id:]
     
     # Return an array with length of number_of_vertical_links that has '-1' for
-<<<<<<< HEAD
-    # inactive or active links and the fixed link id for fixed links
-    return horizontal_links
-    
-def vertical_active_link_ids(shape, active_link_ids, bad_index_value=-1):#, include_fixed_links = False):
-=======
     # inactive links and the active link id for active links
     return as_id_array(horizontal_links)
 
 
-def vertical_active_link_ids(shape, active_link_ids, BAD_INDEX_VALUE=-1):
->>>>>>> 9b8ec5e1
+def vertical_active_link_ids(shape, active_link_ids, bad_index_value=-1):
     """Get IDs of vertical active links.
 
     Parameters
@@ -996,15 +989,10 @@
 
     # Return an array with length of number_of_vertical_links that has '-1' for
     # inactive links and the active link id for active links
-<<<<<<< HEAD
-    return vertical_links
-        
+
+    return as_id_array(vertical_links)
+    
 def find_horizontal_south_neighbor(shape, horizontal_link_ids, bad_index_value=-1):
-=======
-    return as_id_array(vertical_links)
-    
-def find_horizontal_south_neighbor(shape, horizontal_link_ids, BAD_INDEX_VALUE=-1):
->>>>>>> 9b8ec5e1
     """Get IDs of SOUTH, horizontal link neighbor
 
     Parameters
