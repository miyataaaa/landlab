import numpy as np
from numpy.testing import assert_array_equal

from landlab import RasterModelGrid

<<<<<<< HEAD

=======
>>>>>>> 2f9e4969
ELEMENTS = ["node", "cell", "link", "face"]
# ELEMENTS += ['core_node', 'core_cell', 'active_link', 'active_face']
TYPES = ["float", "int", "bool"]


def generate_zeros_tests():
    for element in ELEMENTS:
        for type in TYPES:

            def _test():
                rmg = RasterModelGrid(4, 5)
                number_of_elements = rmg.number_of_elements(element)
                assert_array_equal(
                    rmg.zeros(centering=element),
                    np.zeros(number_of_elements, dtype=np.float),
                )

            _test.description = "%s.test_zeros_%s_%s" % (__name__, type, element)
            yield _test


def generate_add_zeros_tests():
    for element in ELEMENTS:
        for type in TYPES:

            def _test():
                rmg = RasterModelGrid(4, 5)
                number_of_elements = rmg.number_of_elements(element)
                rtn_values = rmg.add_zeros(element, "name")
                assert rtn_values is rmg.field_values(element, "name")
                assert_array_equal(
                    rtn_values, np.zeros(number_of_elements, dtype=np.float)
                )

            _test.description = "%s.test_add_zeros_%s_%s" % (__name__, type, element)
            yield _test


def generate_ones_tests():
    for element in ELEMENTS:
        for type in TYPES:

            def _test():
                rmg = RasterModelGrid(4, 5)
                number_of_elements = rmg.number_of_elements(element)
                assert_array_equal(
                    rmg.ones(centering=element),
                    np.ones(number_of_elements, dtype=np.float),
                )

            _test.description = "%s.test_zeros_%s_%s" % (__name__, type, element)
            yield _test


def generate_add_ones_tests():
    for element in ELEMENTS:
        for type in TYPES:

            def _test():
                rmg = RasterModelGrid(4, 5)
                number_of_elements = rmg.number_of_elements(element)
                rtn_values = rmg.add_ones(element, "name")
                assert rtn_values is rmg.field_values(element, "name")
                assert_array_equal(
                    rtn_values, np.ones(number_of_elements, dtype=np.float)
                )

            _test.description = "%s.test_add_zeros_%s_%s" % (__name__, type, element)
            yield _test


def generate_empty_tests():
<<<<<<< HEAD
    elements = ["node", "cell", "link", "face"]
    # elements += ['core_node', 'core_cell', 'active_link', 'active_face']

    types = ["float", "int", "bool"]

=======
>>>>>>> 2f9e4969
    for element in ELEMENTS:
        for type in TYPES:

            def _test():
                rmg = RasterModelGrid(4, 5)
                number_of_elements = rmg.number_of_elements(element)
                assert rmg.empty(centering=element).size == number_of_elements

            _test.description = "%s.test_zeros_%s_%s" % (__name__, type, element)
            yield _test


def generate_add_empty_tests():
<<<<<<< HEAD
    elements = ["node", "cell", "link", "face"]
    # elements += ['core_node', 'core_cell', 'active_link', 'active_face']

    types = ["float", "int", "bool"]

=======
>>>>>>> 2f9e4969
    for element in ELEMENTS:
        for type in TYPES:

            def _test():
                rmg = RasterModelGrid(4, 5)
                number_of_elements = rmg.number_of_elements(element)
                rtn_values = rmg.add_empty(element, "name")
                assert rtn_values is rmg.field_values(element, "name")
                assert_array_equal(rtn_values.size, number_of_elements)

            _test.description = "%s.test_zeros_%s_%s" % (__name__, type, element)
            yield _test<|MERGE_RESOLUTION|>--- conflicted
+++ resolved
@@ -3,10 +3,6 @@
 
 from landlab import RasterModelGrid
 
-<<<<<<< HEAD
-
-=======
->>>>>>> 2f9e4969
 ELEMENTS = ["node", "cell", "link", "face"]
 # ELEMENTS += ['core_node', 'core_cell', 'active_link', 'active_face']
 TYPES = ["float", "int", "bool"]
@@ -79,14 +75,6 @@
 
 
 def generate_empty_tests():
-<<<<<<< HEAD
-    elements = ["node", "cell", "link", "face"]
-    # elements += ['core_node', 'core_cell', 'active_link', 'active_face']
-
-    types = ["float", "int", "bool"]
-
-=======
->>>>>>> 2f9e4969
     for element in ELEMENTS:
         for type in TYPES:
 
@@ -100,14 +88,6 @@
 
 
 def generate_add_empty_tests():
-<<<<<<< HEAD
-    elements = ["node", "cell", "link", "face"]
-    # elements += ['core_node', 'core_cell', 'active_link', 'active_face']
-
-    types = ["float", "int", "bool"]
-
-=======
->>>>>>> 2f9e4969
     for element in ELEMENTS:
         for type in TYPES:
 
