--- conflicted
+++ resolved
@@ -12,15 +12,10 @@
 """
 import six
 
-<<<<<<< HEAD
 import warnings
 
 from .landlab_ca import LandlabCellularAutomaton
 from ...grid import HexModelGrid
-=======
-from .landlab_ca import LandlabCellularAutomaton, Transition
-import landlab
->>>>>>> 6833edf3
 
 
 class HexLCA(LandlabCellularAutomaton):
