#! /usr/env/python
"""
oriented_raster_cts.py: simple raster Landlab cellular automaton, with 
cell-pair transitions that depend on orientation (vertical or horizontal)

This file defines the OrientedRasterCTS class, which is a sub-class of 
CellLabCTSModel that implements a simple, oriented, raster-grid
CA. Like its parent class, OrientedRasterCTS implements a continuous-time, 
stochastic, pair-based CA.

Created GT Sep 2014
"""

from numpy import zeros
from celllab_cts import CellLabCTSModel
import landlab

_DEBUG = False

class OrientedRasterCTS(CellLabCTSModel):
    """
    Class OrientedRasterCTS implements an oriented raster CellLab-CTS model.
    
    Example
    -------
    >>> from landlab import RasterModelGrid
<<<<<<< HEAD
    >>> from celllab_cts import Transition
    >>> mg = landlab.RasterModelGrid(3, 4, 1.0)
=======
    >>> from landlab.components.cellular_automata.celllab_cts import Transition
    >>> from landlab.components.cellular_automata.oriented_raster_cts import OrientedRasterCTS
    >>> mg = RasterModelGrid(3, 4, 1.0)
>>>>>>> bfe777d2
    >>> nsd = {0 : 'yes', 1 : 'no'}
    >>> xnlist = []
    >>> xnlist.append( Transition( (0,1,0), (1,1,0), 1.0, 'frogging' ) )
    >>> nsg = mg.add_zeros('node', 'node_state_grid')
    >>> orcts = OrientedRasterCTS(mg, nsd, xnlist, nsg)
    """
    def __init__(self, model_grid, node_state_dict, transition_list,
                 initial_node_states, prop_data=None, prop_reset_value=None):
        """
        RasterCTS constructor: sets number of orientations to 2 and calls
        base-class constructor.
        
        Parameters
        ----------
        model_grid : Landlab ModelGrid object
            Reference to the model's grid
        node_state_dict : dict
            Keys are node-state codes, values are the names associated with
            these codes
        transition_list : list of Transition objects
            List of all possible transitions in the model
        initial_node_states : array of ints (x number of nodes in grid)
            Starting values for node-state grid
        prop_data : array (x number of nodes in grid) (optional)
            Array of properties associated with each node/cell
        prop_reset_value : (scalar; same type as entries in prop_data) (optional)
            Default or initial value for a node/cell property (e.g., 0.0)
        """
        
        if _DEBUG:
            print 'OrientedRasterCTS.__init__ here'

        # Make sure caller has sent the right grid type        
        assert (type(model_grid) is landlab.grid.raster.RasterModelGrid), \
               'model_grid must be a Landlab RasterModelGrid'
               
        # Define the number of distinct cell-pair orientations: here just 1,
        # because RasterLCA represents a non-oriented CA model.
        self.number_of_orientations = 2
        
        # Call the LandlabCellularAutomaton constructor to do the rest of
        # the initialization
        super(OrientedRasterCTS, self).__init__(model_grid, node_state_dict, 
            transition_list, initial_node_states, prop_data, prop_reset_value)
            
        if _DEBUG:
            print 'ORCTS:'
            print self.n_xn
            print self.xn_to
            print self.xn_rate
        

    def setup_array_of_orientation_codes(self):
        """
        Creates and configures an array that contain the orientation code for 
        each active link (and corresponding cell pair).
        
        Parameters
        ----------
        (none)
        
        Returns
        -------
        (none)
        
        Creates
        -------
        self.active_link_orientation : 1D numpy array of ints
            Array of orientation codes for each cell pair (link)
        
        Notes
        -----
        This overrides the method of the same name in landlab_ca.py.
        """
        # Create array for the orientation of each active link
        self.link_orientation = zeros(self.grid.number_of_links, dtype=int)
    
        # Set its value according to the different in y coordinate between each
        # link's TO and FROM nodes (the numpy "astype" method turns the
        # resulting array into integer format)
        dy = self.grid.node_y[self.grid.link_tonode] \
             - self.grid.node_y[self.grid.link_fromnode]
        self.link_orientation = dy.astype(int)
        
        if _DEBUG:
            print self.link_orientation
            
            
if __name__=='__main__':
    import doctest
    doctest.testmod()<|MERGE_RESOLUTION|>--- conflicted
+++ resolved
@@ -24,14 +24,9 @@
     Example
     -------
     >>> from landlab import RasterModelGrid
-<<<<<<< HEAD
-    >>> from celllab_cts import Transition
-    >>> mg = landlab.RasterModelGrid(3, 4, 1.0)
-=======
     >>> from landlab.components.cellular_automata.celllab_cts import Transition
     >>> from landlab.components.cellular_automata.oriented_raster_cts import OrientedRasterCTS
     >>> mg = RasterModelGrid(3, 4, 1.0)
->>>>>>> bfe777d2
     >>> nsd = {0 : 'yes', 1 : 'no'}
     >>> xnlist = []
     >>> xnlist.append( Transition( (0,1,0), (1,1,0), 1.0, 'frogging' ) )
