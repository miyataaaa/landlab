#! /usr/env/python
"""The landlab flow accumulation module.

A python flow accumulation module. It is designed to be general, and to
operate across multiple grids and multiple flow direction patterns. However,
at the moment, only a steepest descent (single path) routing scheme is
implemented.

Notes
-----
There remain some outstanding issues with the handling of boundary cells,
which this component has inherited from `flow_routing_D81.
"""
# Created DEJH, 8/2013
from __future__ import print_function

from six.moves import range

<<<<<<< HEAD
import landlab
from landlab import ModelParameterDictionary, CLOSED_BOUNDARY
=======
import warnings

>>>>>>> b57cb7bd
import numpy as np

from landlab import CLOSED_BOUNDARY


class AccumFlow(object):

    """Flow accumulation module.

    This class allows the routing of flow around a landscape according to a
    previously calculated flow direction vector. It is not sensitive to grid
    type. It will eventually be able to work with discharges which are split
    across more than one node, but at the moment, assumes a single line of
    descent for a given node.
    """

    def __init__(self, grid):
        self._grid = grid

        # Prefilled with zeros, size of WHOLE grid + 1, to allow -1 ids
        self._flow_accum_by_area = np.empty(grid.number_of_nodes + 1,
                                            dtype=float)
        self._flow_accum_by_area[-1] = 0.

    @property
    def grid(self):
        return self._grid

    def calc_flowacc(self, z, flowdirs):
        """Calculate flow accumulation.

        Parameters
        ----------
        z : ndarray
            Elevations at nodes.
        flowdirs : ndarray
            Downstream neighbor node.

        Returns
        -------
        ndarray
            Total upstream area at each node.

        Examples
        --------
        >>> import numpy as np
        >>> from landlab import RasterModelGrid

        >>> grid = RasterModelGrid((4, 5), spacing=(3, 4))
        >>> z = np.array([3., 3., 0., 3., 3.,
        ...               3., 2., 1., 2., 3.,
        ...               3., 2., 2., 2., 3.,
        ...               3., 3., 3., 3., 3.])

        First calculate the flow directions.

        >>> from landlab.components.flow_routing import RouteFlowD8
        >>> flow_router = RouteFlowD8(len(z))
        >>> flowdirs, _ = flow_router.calc_flowdirs(grid ,z)
        >>> flowdirs
        array([ 6,  7, -1,  7,  8,
                6,  2,  2,  2,  8,
               11,  7,  7,  7, 13,
               11, 11, 12, 13, 13])

        Then calculate the drainage areas.

        >>> from landlab.components.flow_accum import AccumFlow
        >>> accumulator = AccumFlow(grid)
        >>> accumulator.calc_flowacc(z, flowdirs)
        array([  0.,   0.,  72.,   0.,   0.,
                 0.,  12.,  48.,  12.,   0.,
                 0.,  12.,  12.,  12.,   0.,
                 0.,   0.,   0.,   0.,   0.])
        """
        nodes = np.where(self.grid.status_at_node != CLOSED_BOUNDARY)[0]

        # Cell areas for nodes without cells is 0.
        self._flow_accum_by_area[nodes] = self.grid.cell_area_at_node[nodes]

        # Perform test to see if the flowdir data is a single vector, or
        # multidimensional, here. Several ways possible: 1. Is the vector
        # multidimensional?, e.g., try: data.flowdirs.shape[1] 2. set a flag
        # in flowdir.

        try:
            # Descending order.
            height_order_nodes = np.argsort(z[nodes])[::-1]
        except:
            warnings.warn("Cells could not be sorted by elevation. Does the "
                          "data object contain the elevation vector?")

        try:
            sorted_flowdirs = flowdirs[nodes][height_order_nodes]
        except:
<<<<<<< HEAD
            print('Flow directions could not be sorted by elevation. Does the data object contain the flow direction vector?')
        # print grid.area_of_cell
        self.flow_accum_by_area[active_cell_ids] = grid.area_of_cell # This is only the active nodes == cells by definition

        #print len(height_order_active_cells), len(sorted_flowdirs), len(self.flow_accum_by_area)
        #print height_order_active_cells
        #print sorted_flowdirs
        #print data.flowdirs
        #print self.flow_accum_by_area.reshape(5,5)

#---
# Two ways of routing flow are provided. All route flow in descending height order.
#The first, using weave, is not working due to an installation-dependent with the C++ compiler weave uses. However, it will be a massive improvement over other methods
#The second is an inefficient but functional looped method.

        #cpp_code_fragment = """
#printf ('Test');
#"""
        #Shouldn't need to return_val, as we're handling mutable objects not ints

#        flow_accum_by_area = self.flow_accum_by_area
#        a=1.
#        weave.inline(cpp_code_fragment, ['a'], compiler='gcc') #['flow_accum_by_area', 'height_order_active_cells', 'sorted_flowdirs', 'active_cell_ids']) #,verbose=2, compiler='gcc')

#---
        ##inefficient Python code to mimic the above weave:
        for i in range(len(sorted_flowdirs)):
            iter_height_order = height_order_active_cells[i]
=======
            warnings.warn("Flow directions could not be sorted by elevation. "
                          "Does the data object contain the flow direction "
                          "vector?")

        ## Inefficient Python code.
        for i in range(len(sorted_flowdirs)):
            iter_height_order = height_order_nodes[i]
>>>>>>> b57cb7bd
            iter_sorted_fldirs = sorted_flowdirs[i]
            self._flow_accum_by_area[iter_sorted_fldirs] += (
                self._flow_accum_by_area[nodes][iter_height_order])

        return self._flow_accum_by_area[:-1]<|MERGE_RESOLUTION|>--- conflicted
+++ resolved
@@ -16,13 +16,8 @@
 
 from six.moves import range
 
-<<<<<<< HEAD
-import landlab
-from landlab import ModelParameterDictionary, CLOSED_BOUNDARY
-=======
 import warnings
 
->>>>>>> b57cb7bd
 import numpy as np
 
 from landlab import CLOSED_BOUNDARY
@@ -118,36 +113,6 @@
         try:
             sorted_flowdirs = flowdirs[nodes][height_order_nodes]
         except:
-<<<<<<< HEAD
-            print('Flow directions could not be sorted by elevation. Does the data object contain the flow direction vector?')
-        # print grid.area_of_cell
-        self.flow_accum_by_area[active_cell_ids] = grid.area_of_cell # This is only the active nodes == cells by definition
-
-        #print len(height_order_active_cells), len(sorted_flowdirs), len(self.flow_accum_by_area)
-        #print height_order_active_cells
-        #print sorted_flowdirs
-        #print data.flowdirs
-        #print self.flow_accum_by_area.reshape(5,5)
-
-#---
-# Two ways of routing flow are provided. All route flow in descending height order.
-#The first, using weave, is not working due to an installation-dependent with the C++ compiler weave uses. However, it will be a massive improvement over other methods
-#The second is an inefficient but functional looped method.
-
-        #cpp_code_fragment = """
-#printf ('Test');
-#"""
-        #Shouldn't need to return_val, as we're handling mutable objects not ints
-
-#        flow_accum_by_area = self.flow_accum_by_area
-#        a=1.
-#        weave.inline(cpp_code_fragment, ['a'], compiler='gcc') #['flow_accum_by_area', 'height_order_active_cells', 'sorted_flowdirs', 'active_cell_ids']) #,verbose=2, compiler='gcc')
-
-#---
-        ##inefficient Python code to mimic the above weave:
-        for i in range(len(sorted_flowdirs)):
-            iter_height_order = height_order_active_cells[i]
-=======
             warnings.warn("Flow directions could not be sorted by elevation. "
                           "Does the data object contain the flow direction "
                           "vector?")
@@ -155,7 +120,6 @@
         ## Inefficient Python code.
         for i in range(len(sorted_flowdirs)):
             iter_height_order = height_order_nodes[i]
->>>>>>> b57cb7bd
             iter_sorted_fldirs = sorted_flowdirs[i]
             self._flow_accum_by_area[iter_sorted_fldirs] += (
                 self._flow_accum_by_area[nodes][iter_height_order])
